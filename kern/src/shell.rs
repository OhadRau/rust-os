--- conflicted
+++ resolved
@@ -96,10 +96,7 @@
             "mkdir" => mkdir(cwd, &self.args[1..]),
             "write_file_test" => write_file_test(cwd),
             "touch" => touch(cwd, &self.args[1..]),
-<<<<<<< HEAD
-=======
             "rm" => rm(cwd, &self.args[1..]),
->>>>>>> 79856346
             "append" => append(cwd, &self.args[1..]),
             "edevice" => edevice(cwd, &self.args[1..]),
             "enc" => enc(cwd, &self.args[1..]),
@@ -273,250 +270,6 @@
     kprintln!("]");
 }
 
-<<<<<<< HEAD
-/// enc password text
-fn enc(_cwd: &PathBuf, args: &[&str]) {
-    // check args
-    if args.len() != 2 {
-        kprintln!("enc takes 2 args");
-
-        return
-    }
-
-    // check password
-    let in_pass = args[0].as_bytes();
-
-    if in_pass.len() > 16 {
-        kprintln!("password can't be greater than 16 chars");
-
-        return
-    }
-
-    // make 16 byte password
-    let mut password = [0u8; 16];
-    let mut pass_vec = Vec::new();
-
-    for i in 0..in_pass.len() {
-        pass_vec.push(in_pass[i] as u8);
-    }
-
-    for _ in in_pass.len()..16 {
-        pass_vec.push('0' as u8);
-    }
-
-    for i in 0..16 {
-        password[i] = pass_vec[i];
-    }
-    kprint!("Encrypting with password: ");
-
-    for i in 0..password.len() {
-        kprint!("{}", password[i] as char);
-    }
-
-    kprintln!("");
-
-    // make 16 bytes X write buffer (pad ending with 0s)
-    let write_buf = args[1].as_bytes();
-
-    let mut write_buf_vec = Vec::new();
-
-    for i in 0..write_buf.len() {
-        write_buf_vec.push(write_buf[i]);
-    }
-
-    for _ in 0..16 - write_buf.len() % 16 {
-        write_buf_vec.push('0' as u8);
-    }
-
-    let write_buf = write_buf_vec.as_mut_slice();
-    kprint!("Encrypting text: ");
-
-    for i in 0..write_buf.len() {
-        kprint!("{}", write_buf[i] as char);
-    }
-
-    kprintln!("");
-
-    // encrypt data with password
-    let key = gen_cipher(&password);
-    kprintln!("Generated key using password");
-
-    encrypt(write_buf, &key).expect("failed to encrypt data");
-    kprintln!("Encrypted text");
-
-    kprintln!("Text encrypted as: ");
-    for i in 0..write_buf.len() {
-        kprint!("{}", write_buf[i] as char);
-    }
-
-    kprintln!("");
-}
-
-/// dec password cipher_text
-fn dec(_cwd: &PathBuf, args: &[&str]) {
-    // check args
-    if args.len() != 2 {
-        kprintln!("dec takes 2 args");
-
-        return
-    }
-
-    // check password
-    let in_pass = args[0].as_bytes();
-
-    if in_pass.len() > 16 {
-        kprintln!("password can't be greater than 16 chars");
-
-        return
-    }
-
-    // check cipher text
-    let cipher_text = args[1].as_bytes();
-
-    if cipher_text.len() % 16 != 0 {
-        kprintln!("cipher text's length must be a multiple of 16");
-
-        return
-    }
-
-    // make 16 byte password
-    let mut password = [0u8; 16];
-    let mut pass_vec = Vec::new();
-
-    for i in 0..in_pass.len() {
-        pass_vec.push(in_pass[i] as u8);
-    }
-
-    for _ in in_pass.len()..16 {
-        pass_vec.push('0' as u8);
-    }
-
-    for i in 0..16 {
-        password[i] = pass_vec[i];
-    }
-    kprint!("Decrypting with password: ");
-
-    for i in 0..password.len() {
-        kprint!("{}", password[i] as char);
-    }
-
-    kprintln!("");
-
-    // handle cipher text typing
-    let mut read_buf_vec: Vec<u8> = Vec::with_capacity(cipher_text.len());
-
-    for i in 0..cipher_text.len() {
-        read_buf_vec.push(cipher_text[i]);
-    }
-
-    let read_buf = read_buf_vec.as_mut_slice();
-
-    // decrypt data with password
-    let key = gen_cipher(&password);
-    kprintln!("Generated key using password");
-
-    decrypt(read_buf, &key).expect("Failed to decrypt cipher text");
-    kprintln!("Decrypted cipher text");
-
-    kprintln!("Cipher text decrypted as: ");
-    for i in 0..read_buf.len() {
-        kprint!("{}", read_buf[i] as char);
-    }
-
-    kprintln!("");    
-}
-
-/// encdec password text
-fn encdec(_cwd: &PathBuf, args: &[&str]) {
-    // check args
-    if args.len() != 2 {
-        kprintln!("encdec takes 2 args");
-
-        return
-    }
-
-    // check password
-    let in_pass = args[0].as_bytes();
-
-    if in_pass.len() > 16 {
-        kprintln!("password can't be greater than 16 chars");
-
-        return
-    }
-
-    // make 16 byte password
-    let mut password = [0u8; 16];
-    let mut pass_vec = Vec::new();
-
-    for i in 0..in_pass.len() {
-        pass_vec.push(in_pass[i] as u8);
-    }
-
-    for _ in in_pass.len()..16 {
-        pass_vec.push('0' as u8);
-    }
-
-    for i in 0..16 {
-        password[i] = pass_vec[i];
-    }
-    kprint!("Encrypting with password: ");
-
-    for i in 0..password.len() {
-        kprint!("{}", password[i] as char);
-    }
-
-    kprintln!("");
-
-    // make 16 bytes X write buffer (pad ending with 0s)
-    let write_buf = args[1].as_bytes();
-
-    let mut write_buf_vec = Vec::new();
-
-    for i in 0..write_buf.len() {
-        write_buf_vec.push(write_buf[i]);
-    }
-
-    for _ in 0..16 - write_buf.len() % 16 {
-        write_buf_vec.push('0' as u8);
-    }
-
-    let buf = write_buf_vec.as_mut_slice();
-    kprint!("Encrypting text: ");
-
-    for i in 0..buf.len() {
-        kprint!("{}", buf[i] as char);
-    }
-
-    kprintln!("");
-
-    // encrypt data with password
-    let key = gen_cipher(&password);
-    kprintln!("Generated key using password");
-
-    encrypt(buf, &key).expect("failed to encrypt data");
-    kprintln!("Encrypted text");
-
-    kprintln!("Text encrypted as: ");
-    for i in 0..buf.len() {
-        kprint!("{}", buf[i] as char);
-    }
-
-    kprintln!("");
-
-    // decrypt data with password
-    decrypt(buf, &key).expect("Failed to decrypt cipher text");
-    kprintln!("Decrypted cipher text");
-
-    kprintln!("Cipher text decrypted as: ");
-    for i in 0..buf.len() {
-        kprint!("{}", buf[i] as char);
-    }
-
-    kprintln!("");    
-}
-
-=======
->>>>>>> 79856346
 fn canonicalize(path: PathBuf) -> Result<PathBuf, ()> {
     let mut new_path = PathBuf::new();
 
@@ -644,8 +397,6 @@
     FILESYSTEM.flush();
 }
 
-<<<<<<< HEAD
-=======
 fn rm(cwd: &PathBuf, args: &[&str]) {
     use fat32::traits::File;
 
@@ -674,7 +425,6 @@
     FILESYSTEM.flush();
 }
 
->>>>>>> 79856346
 /// Starts a shell using `prefix` as the prefix for each line. This function
 /// never returns.
 pub fn shell(prefix: &str) -> ! {
