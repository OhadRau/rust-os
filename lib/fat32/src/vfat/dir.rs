--- conflicted
+++ resolved
@@ -164,11 +164,8 @@
             offset: 0,
         };
 
-<<<<<<< HEAD
-=======
         //unsafe { kputs(format!("prev_index: {}, seeking from: {:?} forward by {}", prev_index, file_base_pos, prev_index * entry_size).as_str()); }
 
->>>>>>> 79856346
         #[cfg(debug_assertions)]
         println!("prev_index: {}, entry_size: {}, seeking to: {}", prev_index, entry_size, prev_index * entry_size);
         //assert_eq!(prev_index * entry_size, self.meta.size);
@@ -231,11 +228,7 @@
         buffer
     }
 
-<<<<<<< HEAD
-    fn create_entry(&mut self, meta: Metadata, start: Pos, parent: Option<Cluster>) -> io::Result<Entry<HANDLE>> {
-=======
     fn create_entry(&mut self, meta: Metadata, original_start: Pos, start: Pos, parent: Option<Cluster>) -> io::Result<Entry<HANDLE>> {
->>>>>>> 79856346
         use crate::vfat::Status;
         use io::{Error, ErrorKind};
 
@@ -369,9 +362,6 @@
             #[cfg(debug_assertions)]
             println!("Ended up at {:?}", start);
         }
-<<<<<<< HEAD
-        self.create_entry(meta, start, parent)
-=======
         self.create_entry(meta, original_start, start, parent)
     }
 
@@ -397,7 +387,6 @@
         vfat.write_chain_pos(start, &buf[0..amt_read])?;
 
         Ok(())
->>>>>>> 79856346
     }
 }
 
@@ -430,20 +419,14 @@
             let unknown = unsafe { entry.unknown };
 
             if unknown.valid == 0x00 {
-<<<<<<< HEAD
-=======
                 //unsafe { kputs("INVALID"); }
 
->>>>>>> 79856346
                 #[cfg(debug_assertions)]
                 println!("It's invalid");
                 return None
             } else if unknown.valid == 0xE5 {
-<<<<<<< HEAD
-=======
                 //unsafe { kputs("DELETED"); }
 
->>>>>>> 79856346
                 #[cfg(debug_assertions)]
                 println!("It's deleted");
                 long_name = false;
@@ -628,10 +611,7 @@
                 let prev_pos = end_index;
                 self.get_start_pos(prev_pos)?
             };
-<<<<<<< HEAD
-=======
         //unsafe { kputs(&format!("Start position: {:?} (idx: {})", start_pos, end_index)); }
->>>>>>> 79856346
         #[cfg(debug_assertions)]
         println!("Start position: {:?}", start_pos);
 
@@ -653,9 +633,6 @@
         if base_length > 8 || ext_length > 3 || parts.len() > 2 {
             self.create_lfn_entry(meta, start_pos, parent)
         } else {
-<<<<<<< HEAD
-            self.create_entry(meta, start_pos, parent)
-=======
             self.create_entry(meta, start_pos, start_pos, parent)
         }
     }
@@ -673,7 +650,6 @@
             if entry.name() != "." && entry.name() != ".." {
                 return ioerr!(PermissionDenied, "Can't delete a non-empty directory");
             }
->>>>>>> 79856346
         }
 
         self.vfat.lock(|vfat: &mut VFat<HANDLE>| -> io::Result<()> {
